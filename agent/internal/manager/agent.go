package manager

import (
	"context"
	"os"
	"os/signal"
	"sync"
	"syscall"
	"time"

	"agent/internal/api"
	"agent/internal/authguard"
	"agent/internal/collection"
	"agent/internal/common"
	"agent/internal/config"
	"agent/internal/exporter"
	"agent/internal/logger"
	"agent/internal/logs"
	logsRegistry "agent/internal/logs/registry"
	"agent/internal/metrics"
	metricsRegistry "agent/internal/metrics/registry"
)

type ControlEvent int

const (
	Shutdown ControlEvent = iota
	Reload
	Restart
	Hibernate
)

type Agent struct {
	config    *config.Config
	client    *api.Client
	reloadCh  chan bool
	restartCh chan bool
	wg        *sync.WaitGroup
}

func NewAgent(cfg *config.Config) *Agent {
	return &Agent{
		config:    cfg,
		reloadCh:  make(chan bool, 1),
		restartCh: make(chan bool, 1),
		wg:        &sync.WaitGroup{},
	}
}

func (a *Agent) Run(dryRun bool) {
	ctrl := make(chan ControlEvent, 1)

	// OS signals -> Shutdown event
	go func() {
		s := make(chan os.Signal, 1)
		signal.Notify(s, syscall.SIGINT, syscall.SIGTERM)
		<-s
		ctrl <- Shutdown
	}()

	// Collection config change -> Reload event
	go func() {
		<-a.reloadCh
		ctrl <- Reload
	}()

	// Restart signal -> Restart event
	go func() {
		<-a.restartCh
		ctrl <- Restart
	}()

	// Key check -> Hibernate event
	keyCheckCh := make(chan bool, 1)
	authguard.Get().Subscribe(keyCheckCh)
	go func() {
		<-keyCheckCh
		valid, _ := a.client.CheckAPIKeyValidity()
		if !valid {
			ctrl <- Hibernate
		}
	}()

	// Initialize client
	a.client = api.NewClient(*a.config, dryRun)

	// Initial key validation
	valid, err := a.client.CheckAPIKeyValidity()
	if !valid || err != nil {
		logger.Log.Error("failed to check API key validity", "error", err)
		os.Exit(1)
	}

	for {
		// Create a context to signal when exit
		var ctx context.Context
		var cancel context.CancelFunc
		if dryRun {
			logger.Log.Info("Running in dry-run mode. Output will be logged to stdout.")
			ctx, cancel = context.WithTimeout(context.Background(), 20*time.Second)
		} else {
			ctx, cancel = context.WithCancel(context.Background())
		}

		a.startServices(ctx, dryRun)

		select {
		case evt := <-ctrl:
			switch evt {
			case Shutdown:
<<<<<<< HEAD
				logger.Log.Info("Shutdown signal received. Shutting down all services.")
				cancel()
				a.wg.Wait()
				common.ReleaseLock()
=======
				cancel()
				a.wg.Wait()
				common.ReleaseLock()
				logger.Log.Info("Collectors stopped. Exiting.")
>>>>>>> 51228c96
				return
			case Restart:
				cancel()
				a.wg.Wait()
				common.ReleaseLock()
				logger.Log.Info("Agent stopped for restart. Automatic restart will only happen if running under systemd.")
				os.Exit(1)
			case Reload:
				cancel()
				a.wg.Wait()
				logger.Log.Info("Reloading collectors")
				continue
			case Hibernate:
				cancel()
				a.wg.Wait()
				if a.hibernate(ctrl) {
					return
				}
				continue
			}
		case <-ctx.Done():
			if dryRun {
				cancel()
				a.wg.Wait()
				common.ReleaseLock()
				logger.Log.Info("Dry run finished. Exiting agent.")
				return
			}
		}
	}
}

func (a *Agent) startServices(ctx context.Context, dryRun bool) {
	var clcCfg *collection.CollectionConfig
	var err error
	clcCfg, err = a.client.GetCollectionConfig()
	if err != nil {
		logger.Log.Error("exiting due to error when fetching config", "error", err)
		os.Exit(1)
	}

	// Start config watcher
	if !dryRun && clcCfg != nil {
		configWatcher := NewConfigWatcher(a.client, a.reloadCh)
		configWatcher.Start(ctx, clcCfg)
	}

	// Start restart watcher
	restartWatcher := NewRestartWatcher(a.restartCh)
	restartWatcher.Start(ctx)

	exporter, err := exporter.NewExporter(dryRun)
	if err != nil {
		logger.Log.Error("cannot initialize exporter", "error", err)
		os.Exit(1)
	}

	logsCollectors := logsRegistry.BuildCollectors(clcCfg)
	logger.Log.Info("Starting log collectors", "count", len(logsCollectors))
	a.wg.Add(1)
	go logs.StartCollection(logsCollectors, ctx, a.wg, exporter)

	metricsCollectors := metricsRegistry.BuildCollectors(clcCfg)
	collectionInterval := 60 * time.Second
	if dryRun {
		collectionInterval = 3 * time.Second
	}
	logger.Log.Info("Starting metric collectors", "count", len(metricsCollectors))
	a.wg.Add(1)
	go metrics.StartCollection(metricsCollectors, collectionInterval, ctx, a.wg, exporter)
}

func (a *Agent) hibernate(ctrl <-chan ControlEvent) (exit bool) {
	logger.Log.Warn("Hibernating for 1h")
	timer := time.NewTimer(1 * time.Hour)

	for {
		select {
		case <-timer.C:
			logger.Log.Info("Hibernation finished.")
			return false
		case evt := <-ctrl:
			timer.Stop()
			switch evt {
			case Shutdown:
				logger.Log.Info("Shutdown received during hibernation.")
				return true
			case Restart:
				logger.Log.Info("Restart received during hibernation.")
				os.Exit(1)
			case Reload:
				logger.Log.Info("Reload received during hibernation.")
				return false
			}
		}
	}
}<|MERGE_RESOLUTION|>--- conflicted
+++ resolved
@@ -108,17 +108,10 @@
 		case evt := <-ctrl:
 			switch evt {
 			case Shutdown:
-<<<<<<< HEAD
-				logger.Log.Info("Shutdown signal received. Shutting down all services.")
-				cancel()
-				a.wg.Wait()
-				common.ReleaseLock()
-=======
 				cancel()
 				a.wg.Wait()
 				common.ReleaseLock()
 				logger.Log.Info("Collectors stopped. Exiting.")
->>>>>>> 51228c96
 				return
 			case Restart:
 				cancel()
